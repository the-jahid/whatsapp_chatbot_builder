generator client {
  provider = "prisma-client-js"
}

datasource db {
  provider = "postgresql"
  url      = env("DATABASE_URL")
}

<<<<<<< HEAD
// ===================================
//  ENUMS
// ===================================

/// Represents the different stages of a sales lead.
enum LeadStatus {
  NEW
  CONTACTED
  QUALIFIED
  UNQUALIFIED
  WON
  LOST
}

/// Identifies if a message was sent by a person or the AI.
enum SenderType {
  HUMAN
  AI
}

/// Defines the type of memory the AI agent uses for conversations.
enum MemoryType {
  NONE
  BUFFER
  SUMMARY
  KNOWLEDGE_BASE
}

/// Tracks the delivery status of an email.
enum EmailStatus {
  SENT
  DELIVERED
  OPENED
  FAILED
}

/// Represents the supported calendar providers for integration.
enum CalendarProvider {
  GOOGLE
  OUTLOOK
}

/// Represents the days of the week for scheduling recurring availability.
enum DayOfWeek {
  SUNDAY
  MONDAY
  TUESDAY
  WEDNESDAY
  THURSDAY
  FRIDAY
  SATURDAY
}

/// Defines the status of a booked appointment.
enum AppointmentStatus {
  PENDING
  CONFIRMED
  CANCELLED
  COMPLETED
}


enum OutboundCampaignType {
  SINGLE
  BROADCAST
}

enum OutboundCampaignStatus {
  DRAFT
  SCHEDULED
  RUNNING
  COMPLETED
  CANCELLED
}

enum OutboundLeadStatus {
  QUEUED
  NEED_RETRY
  MESSAGE_SUCCESSFUL
  COMPLETED
  FAILED
  INVALID_NUMBER
  BLOCKED
  UNSUBSCRIBED
  DNC                // Do Not Contact
}

// ===================================
//  MODELS
// ===================================

/// Represents a system user who owns and manages agents.
=======
>>>>>>> ab96ed9f
model User {
  id                  String               @id @default(uuid())
  email               String               @unique
  oauthId             String               @unique
  username            String?
  createdAt           DateTime             @default(now())
  updatedAt           DateTime             @updatedAt
  agents              Agent[]
  calendarConnections CalendarConnection[]
}

model Agent {
  id                    String                    @id @default(uuid())
  name                  String
  prompt                String?
  apiKey                String?                   @unique
  isActive              Boolean                   @default(false)
  isLeadsActive         Boolean                   @default(false)
  isEmailActive         Boolean                   @default(false)
  createdAt             DateTime                  @default(now())
  updatedAt             DateTime                  @updatedAt
  userId                String
  memoryType            MemoryType                @default(BUFFER)
  isKnowledgebaseActive Boolean                   @default(false)
  isBookingActive       Boolean                   @default(false)
  user                  User                      @relation(fields: [userId], references: [id], onDelete: Cascade)
  calendarAssignments   AgentCalendarAssignment[]
  appointments          Appointment[]
  appointmentLeadItems  AppointmentLeadItem[]
  bookingSettings       BookingSettings?
  conversations         Conversation[]
  Email                 Email[]
  knowledgeBase         KnowledgeBase?
  leads                 Lead[]
  leadItems             LeadItem[]
  weeklyAvailabilities  WeeklyAvailability[]
  whatsapp              Whatsapp?

  outboundCampaigns OutboundCampaign[]   // ← new

  @@index([userId, isActive])
}


model Whatsapp {
  id           String   @id @default(uuid())
  whatsappJid  String?
  whatsappName String?
  sessionData  Json
  createdAt    DateTime @default(now())
  updatedAt    DateTime @updatedAt
  agentId      String   @unique
  agent        Agent    @relation(fields: [agentId], references: [id], onDelete: Cascade)
}


<<<<<<< HEAD
model OutboundCampaign {
  id                   String                   @id @default(uuid())
  name                 String
  type                 OutboundCampaignType     @default(SINGLE)
  status               OutboundCampaignStatus   @default(DRAFT)
  agentEnabled         Boolean                  @default(true)
  scheduledAt          DateTime?
  startedAt            DateTime?
  completedAt          DateTime?
  cancelledAt          DateTime?
  agentId              String
  agent                Agent                    @relation(fields: [agentId], references: [id], onDelete: Cascade)

  // ↴ One OutboundCampaign → Many leadCustomFieldInatake
  leadCustomFieldIntakes leadCustomFieldInatake[]

  // ↴ One OutboundCampaign → Many OutboundLead
  outboundLeads        OutboundLead[]

  totalMessages        Int                      @default(0)
  leadsCount           Int                      @default(0)
  answeredLeadsCount   Int                      @default(0)
  lastActivityAt       DateTime?
  config               Json?
  stats                Json?
  createdAt            DateTime                 @default(now())
  updatedAt            DateTime                 @updatedAt

  @@map("outboundCampaigns")
  @@index([agentId, agentEnabled, status, scheduledAt, lastActivityAt])
  @@index([createdAt])
}

model leadCustomFieldInatake {
  id                  String            @id @default(uuid())
  name                String            // machine key, e.g. "referenceId"

  // ↴ Belongs to one OutboundCampaign
  outboundCampaignId  String
  outboundCampaign    OutboundCampaign  @relation(fields: [outboundCampaignId], references: [id], onDelete: Cascade)

  createdAt           DateTime          @default(now())
  updatedAt           DateTime          @updatedAt

  @@map("lead_custom_field_inatake")
  @@index([outboundCampaignId])
  @@unique([outboundCampaignId, name])  // unique per campaign
}

model OutboundLead {
  id               String             @id @default(uuid())
  phoneNumber      String
  firstName        String?
  timeZone         String             @default("UTC") // e.g., "W. Europe Standard Time" or IANA
  status           OutboundLeadStatus @default(QUEUED)

  // Attempts (to render "3/3" etc.)
  attemptsMade     Int                @default(0)
  maxAttempts      Int                @default(3)
  lastAttemptAt    DateTime?

  // 🔗 Belongs to one OutboundCampaign
  outboundCampaignId String
  outboundCampaign    OutboundCampaign @relation(fields: [outboundCampaignId], references: [id], onDelete: Cascade)

  // Dynamic, user-defined fields (free-form JSON)
  customFields     Json?              @db.JsonB



  // Bookkeeping
  createdAt        DateTime           @default(now())
  updatedAt        DateTime           @updatedAt

  @@map("outbound_leads")
  @@index([createdAt])
  @@index([status])
  @@index([phoneNumber])
  @@index([outboundCampaignId, status, createdAt])
}

// ---------------------------------------------------Outbound_section_ends -----------------

/// Contains the custom knowledge for an agent to draw upon.
=======
>>>>>>> ab96ed9f
model KnowledgeBase {
  id                 String                  @id @default(uuid())
  freeText           String?
  companyName        String?
  companyDescription String?
  createdAt          DateTime                @default(now())
  updatedAt          DateTime                @updatedAt
  agentId            String                  @unique
  agent              Agent                   @relation(fields: [agentId], references: [id], onDelete: Cascade)
  documents          KnowledgeBaseDocument[]
}

model KnowledgeBaseDocument {
  id              String        @id @default(uuid())
  title           String
  content         String
  tags            String[]
  createdAt       DateTime      @default(now())
  updatedAt       DateTime      @updatedAt
  knowledgeBaseId String
  knowledgeBase   KnowledgeBase @relation(fields: [knowledgeBaseId], references: [id], onDelete: Cascade)

  @@index([knowledgeBaseId, createdAt])
}

model BookingSettings {
  id                  String   @id @default(uuid())
  appointmentSlot     Int      @default(15)
  allowSameDayBooking Boolean  @default(true)
  enableNotifications Boolean  @default(true)
  notificationEmails  String[]
  agentId             String   @unique
  timezone            String   @default("UTC")
  agent               Agent    @relation(fields: [agentId], references: [id], onDelete: Cascade)
}

model CalendarConnection {
  id                   String                    @id @default(uuid())
  provider             CalendarProvider
  accountEmail         String
  refreshToken         String?
  isPrimary            Boolean                   @default(false)
  createdAt            DateTime                  @default(now())
  updatedAt            DateTime                  @updatedAt
  accessToken          String?
  accessTokenExpiresAt DateTime?
  calendarId           String?
  userId               String
  agentAssignments     AgentCalendarAssignment[]
  user                 User                      @relation(fields: [userId], references: [id], onDelete: Cascade)

  @@unique([userId, accountEmail])
  @@index([userId, isPrimary])
}

model AgentCalendarAssignment {
  agentId              String
  calendarConnectionId String
  assignedAt           DateTime           @default(now())
  agent                Agent              @relation(fields: [agentId], references: [id], onDelete: Cascade)
  calendarConnection   CalendarConnection @relation(fields: [calendarConnectionId], references: [id], onDelete: Cascade)

  @@id([agentId, calendarConnectionId])
}

model WeeklyAvailability {
  id        String    @id @default(uuid())
  dayOfWeek DayOfWeek
  startTime String
  endTime   String
  agentId   String
  agent     Agent     @relation(fields: [agentId], references: [id], onDelete: Cascade)
  

  @@unique([agentId, dayOfWeek, startTime, endTime])
}

model Appointment {
  id        String            @id @default(uuid())
  startTime DateTime
  endTime   DateTime
  status    AppointmentStatus @default(PENDING)
  location  String?
  notes     String?
  createdAt DateTime          @default(now())
  updatedAt DateTime          @updatedAt
  agentId   String
  timezone  String            @default("UTC")
  agent     Agent             @relation(fields: [agentId], references: [id], onDelete: Cascade)

  @@index([agentId, startTime])
}

model AppointmentLeadItem {
  id          String   @id @default(uuid())
  name        String
  description String?
  createdAt   DateTime @default(now())
  updatedAt   DateTime @updatedAt
  agentId     String
  agent       Agent    @relation(fields: [agentId], references: [id], onDelete: Cascade)

  @@unique([agentId, name])
  @@index([agentId, createdAt])
}

model LeadItem {
  id          String   @id @default(uuid())
  name        String
  description String?
  createdAt   DateTime @default(now())
  updatedAt   DateTime @updatedAt
  agentId     String
  agent       Agent    @relation(fields: [agentId], references: [id], onDelete: Cascade)

  @@unique([agentId, name])
}

model Lead {
  id                 String              @id @default(uuid())
  status             LeadStatus          @default(NEW)
  source             String?
  data               Json
  createdAt          DateTime            @default(now())
  updatedAt          DateTime            @updatedAt
  agentId            String

  agent              Agent               @relation(fields: [agentId], references: [id], onDelete: Cascade)

  @@index([agentId, status, createdAt])
}

model Conversation {
  id         String     @id @default(uuid())
  senderJid  String
  message    String
  senderType SenderType
  createdAt  DateTime   @default(now())
  agentId    String
  metadata   Json?
  agent      Agent      @relation(fields: [agentId], references: [id], onDelete: Cascade)

  @@index([agentId, senderJid, createdAt])
}

model Email {
  id                String      @id @default(uuid())
  recipient         String
  subject           String
  body              String
  sentAt            DateTime    @default(now())
  agentId           String
  status            EmailStatus @default(SENT)
  clickedAt         DateTime?
  lastError         String?
  openedAt          DateTime?
  providerMessageId String?
  agent             Agent       @relation(fields: [agentId], references: [id], onDelete: Cascade)

  @@index([agentId, sentAt])
  @@index([status])
}





enum LeadStatus {
  NEW
  CONTACTED
  QUALIFIED
  UNQUALIFIED
  WON
  LOST
}

enum SenderType {
  HUMAN
  AI
}

enum MemoryType {
  NONE
  BUFFER
  SUMMARY
  KNOWLEDGE_BASE
}

enum EmailStatus {
  SENT
  DELIVERED
  OPENED
  FAILED
}

enum CalendarProvider {
  GOOGLE
  OUTLOOK
}

enum DayOfWeek {
  SUNDAY
  MONDAY
  TUESDAY
  WEDNESDAY
  THURSDAY
  FRIDAY
  SATURDAY
}

enum AppointmentStatus {
  PENDING
  CONFIRMED
  CANCELLED
  COMPLETED
}

enum OutboundCampaignType {
  SINGLE
  BROADCAST
}

enum OutboundCampaignStatus {
  DRAFT
  SCHEDULED
  RUNNING
  COMPLETED
  CANCELLED
}

enum OutboundMessageStatus {
  QUEUED
  SENT
  SERVER_ACK
  DELIVERED
  READ
  FAILED
  CANCELLED
}

enum OutboundMessageEventType {
  QUEUED
  SENT
  SERVER_ACK
  DELIVERED
  READ
  FAILED
  CANCELLED
}

/// Per-recipient progression status inside a campaign sequence
enum RecipientProgressStatus {
  ACTIVE
  COMPLETED
  STOPPED
}<|MERGE_RESOLUTION|>--- conflicted
+++ resolved
@@ -7,7 +7,6 @@
   url      = env("DATABASE_URL")
 }
 
-<<<<<<< HEAD
 // ===================================
 //  ENUMS
 // ===================================
@@ -69,39 +68,11 @@
   COMPLETED
 }
 
-
-enum OutboundCampaignType {
-  SINGLE
-  BROADCAST
-}
-
-enum OutboundCampaignStatus {
-  DRAFT
-  SCHEDULED
-  RUNNING
-  COMPLETED
-  CANCELLED
-}
-
-enum OutboundLeadStatus {
-  QUEUED
-  NEED_RETRY
-  MESSAGE_SUCCESSFUL
-  COMPLETED
-  FAILED
-  INVALID_NUMBER
-  BLOCKED
-  UNSUBSCRIBED
-  DNC                // Do Not Contact
-}
-
 // ===================================
 //  MODELS
 // ===================================
 
 /// Represents a system user who owns and manages agents.
-=======
->>>>>>> ab96ed9f
 model User {
   id                  String               @id @default(uuid())
   email               String               @unique
@@ -138,9 +109,12 @@
   leads                 Lead[]
   leadItems             LeadItem[]
   weeklyAvailabilities  WeeklyAvailability[]
-  whatsapp              Whatsapp?
-
-  outboundCampaigns OutboundCampaign[]   // ← new
+
+  // Calendar assignments (User-level connections mapped to Agents)
+  calendarAssignments   AgentCalendarAssignment[]
+
+  // Appointment intake configuration (simple, LeadItem-like)
+  appointmentLeadItems  AppointmentLeadItem[]
 
   @@index([userId, isActive])
 }
@@ -158,7 +132,6 @@
 }
 
 
-<<<<<<< HEAD
 model OutboundCampaign {
   id                   String                   @id @default(uuid())
   name                 String
@@ -242,9 +215,7 @@
 
 // ---------------------------------------------------Outbound_section_ends -----------------
 
-/// Contains the custom knowledge for an agent to draw upon.
-=======
->>>>>>> ab96ed9f
+
 model KnowledgeBase {
   id                 String                  @id @default(uuid())
   freeText           String?
